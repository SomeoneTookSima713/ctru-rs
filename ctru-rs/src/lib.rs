--- conflicted
+++ resolved
@@ -77,11 +77,8 @@
 pub mod console;
 pub mod error;
 pub mod gfx;
-<<<<<<< HEAD
 pub mod linear;
-=======
 pub mod mii;
->>>>>>> 4e221667
 pub mod prelude;
 pub mod services;
 
